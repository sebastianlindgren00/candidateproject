#pragma once

#include "globals.h"
#include <string>
#include <vector>
#include <iostream>
#include "assimp/Importer.hpp"
#include <assimp/scene.h>
#include <assimp/postprocess.h>
#include <glm/gtc/matrix_transform.hpp>
#include <glm/gtc/type_ptr.hpp>
#include <glm/glm.hpp>
#include <glad/glad.h>
#include "mesh.h"
#include "utility.h"
#include "shader.h"
#include "bullets.h"

// Data from player class that needs to be synced between nodes. Revise later if all data is needed
<<<<<<< HEAD
// struct PlayerData
// {
// 	bool mIsAlive;
// 	std::string mName;
// 	int mPlayerID;
// 	int mColorID;
// 	float mOrientation;
// 	glm::vec3 mPosition;
// 	int mTeam;
// 	glm::vec2 textPosition;
// 	int mStars;
// 	int mStarsHolding;
// 	int superCharge;
// 	int shotAvailable;
// };
=======
struct PlayerData
{
	bool mIsAlive;
	std::string mName;
	int mPlayerID;
	int mColorID;
	float mOrientation;
	glm::vec3 mPosition;
	int mTeam;
	glm::vec2 textPosition;
	int mStars;
	int mStarsHolding;
	int mSuperCharge;
	int shotAvailable;
	float mTurnSpeed;
	int mBulletTimer;
	float mSpeed;
};
>>>>>>> 04c5b7ae

class Player
{
public:
	//Default constructor
	Player();

	//Constructor
	Player(const int id, const std::string& name, int team, int colorID, glm::vec3 color);

	//Destructor
	~Player();

	//Players should be unique
	Player(const Player&) = default;
	Player& operator=(const Player&) = delete;

	void setTurnSpeed(float turnSpeed) { mTurnSpeed = turnSpeed; };

	//Update position
	int update(const std::vector<std::unique_ptr<Bullet>>& mBullets);

	//Draw the player
	void draw(const std::unique_ptr<AssimpLoader>& assimpLoader, const GLuint shaderProgram) const;

	//Accessors
	float getSpeed() const { return mSpeed; };
	float getTurnSpeed() const { return mTurnSpeed; }
    int getID() const { return mPlayerID; }
	const std::string& getName() const { return mName; };
    const bool isAlive() const { return mIsAlive; };
    
    glm::vec3 getColours() const { return mPlayerColor; };

	void addStarHolding() { mStarsHolding += 1; }

	bool hasStars(){ return mStarsHolding > 0; }

	void nullStars() {mStarsHolding = 0;}

	int getStars() { return mStarsHolding; }

	int getHandedInStars() { return mStars; }

	void addHandedInStars(int addStars) { mStars += addStars; };

    void setIsAlive(bool isAlive) { mIsAlive = isAlive; };

    void setPosition(const glm::vec3& positionChange) { mPosition += positionChange; }

	void setChargeMode(bool mode){ chargeActive = mode; }

	int getSuperCharge(){ return superCharge; }

	void useSuperCharge(){ superCharge -= 1; }

	void fillSuperCharge(){ superCharge += 1; }

	glm::vec3 getPosition(){ return mPosition; }

	int getTeam(){ return mTeam; }

	void resetAllStars() { mStars = 0; mStarsHolding = 0;}

	void setSpawnTimerFull() { respawnTimer = 500;}

    void setOrientation(float angleSpeed) { mOrientation += angleSpeed; }

    float getOrientation(){return mOrientation; }

	int getBulletTimer() { return bulletTimer; }

    void increaseTimer() {bulletTimer++;}

    void restoreTimer() {bulletTimer = 0;}

	bool getDropStars() {return dropStars;}

	void setDropStars() {dropStars = false;}
	
	bool isAlive() {return mIsAlive;}

	int getShotAvailable() {return shotAvailable;}

	int getColorID() { return mColorID;}

	bool canShot(){ return bulletTimer == shotAvailable;}

	float getTextX() { return textPosition.x; }
	float getTextY() { return textPosition.y; }

	void setTextPos(glm::vec2 pos) { textPosition = pos; }


private:
	//Player information/data

	bool dropStars = false;
	float mTurnSpeed = 0.0f;
	int   mStars    = 0;
    int mStarsHolding = 0;
	float mSpeed     = 0.0001f;
    int mPlayerID;
    bool mIsAlive = false;
	int superCharge = 300;
	std::string mName;
	bool chargeActive = false;
	int delayForRefill = 0;
	int wait = 5;
    glm::vec3 mPosition;
    float mOrientation = 0.0f;
	int respawnTimer = 0;
	int mTeam = 0;

	glm::vec2 textPosition;


	glm::vec3 mPlayerColor;	
    GLint mColLoc = -1;
	float hitRadius = 0.2f;
	int shotAvailable = 75;
	int bulletTimer = 0;
	int mColorID;
};<|MERGE_RESOLUTION|>--- conflicted
+++ resolved
@@ -17,23 +17,6 @@
 #include "bullets.h"
 
 // Data from player class that needs to be synced between nodes. Revise later if all data is needed
-<<<<<<< HEAD
-// struct PlayerData
-// {
-// 	bool mIsAlive;
-// 	std::string mName;
-// 	int mPlayerID;
-// 	int mColorID;
-// 	float mOrientation;
-// 	glm::vec3 mPosition;
-// 	int mTeam;
-// 	glm::vec2 textPosition;
-// 	int mStars;
-// 	int mStarsHolding;
-// 	int superCharge;
-// 	int shotAvailable;
-// };
-=======
 struct PlayerData
 {
 	bool mIsAlive;
@@ -52,7 +35,6 @@
 	int mBulletTimer;
 	float mSpeed;
 };
->>>>>>> 04c5b7ae
 
 class Player
 {
