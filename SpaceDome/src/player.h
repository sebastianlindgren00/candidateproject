--- conflicted
+++ resolved
@@ -19,7 +19,6 @@
 // Data from player class that needs to be synced between nodes. Revise later if all data is needed
 struct PlayerData
 {
-<<<<<<< HEAD
 	//bool mIsAlive;
 	//std::string mName;
 	int mPlayerID;
@@ -28,15 +27,6 @@
 	float mPositionX;
 	float mPositionY;
 	float mPositionZ;
-=======
-	// Order is very important here
-	bool mIsAlive; //int32_T uint_t, guaranteed to have a certain width. FIXED LENGTH IS IMPORTANT.
-	std::string mName;
-	int mPlayerID;
-	int mColorID;
-	float mOrientation;
-	glm::vec3 mPosition; // store these in floats instead, 3 floats. since glm is not plain old data. std::array float3
->>>>>>> 83635030
 	int mTeam;
 	int mStars;
 	int mStarsHolding;
@@ -104,7 +94,7 @@
 
 	void fillSuperCharge(){ superCharge += 1; }
 
-	glm::vec3 getPosition(){ return mPosition; } // change to std::array<float, 3> getPosition() const { return mPosition; }
+	glm::vec3 getPosition(){ return mPosition; }
 
 	float getPositionX(){ return mPosition.x; }
 
