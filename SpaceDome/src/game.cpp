#include "game.h"

// Sync

<<<<<<< HEAD
// std::vector<syncData> Game::fetchSyncData() {
//     std::vector<syncData> tmp;
//     for (const auto& player : mPlayers) {
//         syncData data;
//         data.playerData.mIsAlive = player->isAlive();
//         tmp.push_back(data);
//     }
//     return tmp;
// }
=======
std::vector<syncData> Game::fetchSyncData() {
    std::vector<syncData> tmp;
    for (const auto& player : mPlayers) {
        syncData data;
        data.playerData.mPlayerID = player->getID();
        data.playerData.mPosition = player->getPosition();
        data.playerData.mOrientation = player->getOrientation();
        data.playerData.mColorID = player->getColorID();
        data.playerData.mTeam = player->getTeam();
        data.playerData.mStars = player->getStars();
        data.playerData.mStarsHolding = player->getHandedInStars();
        data.playerData.mIsAlive = player->isAlive();
        //data.playerData.textPos = player->getTextPos();
        data.playerData.mTurnSpeed = player->getTurnSpeed();
        data.playerData.mSpeed = player->getSpeed();
        data.playerData.mBulletTimer = player->getBulletTimer();
        data.playerData.mSuperCharge = player->getSuperCharge();
        tmp.push_back(data);
    }
    return tmp;
}
>>>>>>> 04c5b7ae


void Game::addPlayer(int id, const std::string& name) {
    int team = teamRed <= teamGreen ? 1 : 2;
    if (team == 1) {
        teamRed++;
    } else {
        teamGreen++;
    }

    //get a unique color
    int colorID = findNextAvailableColorID(team);
    glm::vec3 color = (team == 1) ? redShades[colorID] : greenShades[colorID];

    mPlayers.push_back(std::make_unique<Player>(id, name, team, colorID, color));
    std::cout << "Player: " << name << " joined with ID: " << id << " and color ID: " << colorID << std::endl;
}

//allowing new players to get the lowest available ID
int Game::getLowestAvailablePlayerID() {
    std::set<int> usedIDs;

    // Collect all used IDs
    for (const auto& player : mPlayers) {
        usedIDs.insert(player->getID());
    }

    // Find the lowest unused ID
    int id = 0;
    for (; id < (int)usedIDs.size(); ++id) {
        if (usedIDs.find(id) == usedIDs.end()) {
            break; // Found an unused ID
        }
    }

    return id; // Return the lowest unused ID
}


//function to generate unique colors that players can have
//based on a base color, red == 1 or green == 2, and amount of shades (count)
std::vector<glm::vec3> Game::generateColorShades(glm::vec3 baseColor, int count, int team) {
    std::vector<glm::vec3> shades;
    for (int i = 0; i < count; ++i) {
        float randx = static_cast<float>(rand() % 100) / 300.0f; // Range from 0.0 to 0.5
        float randy = static_cast<float>(rand() % 100) / 300.0f; // Same here

        float factor = static_cast<float>(i) / (count - 1);
        glm::vec3 shade = baseColor * (0.5f + 0.5f * factor); // Vibrant color
        if(team == 1){
        shade += glm::vec3(0.0, randx, randy);
        } else{ //assuming the correct input of teams, 1 or 2 is sent in
        shade += glm::vec3(randx, 0.0, randy);
        }
        shades.push_back(shade);
    }
    return shades;
}

//function to apply a unique color to a player joining the game
//50 different colors/Team
int Game::findNextAvailableColorID(int team) {
    std::vector<bool> usedIDs(50, false);

    for (const auto& player : mPlayers) {
        if (player->getTeam() == team) {
            int colorID = player->getColorID();
            if (colorID < (int)usedIDs.size()) {
                usedIDs[colorID] = true;
            }
        }
    }

    int colorID = std::distance(usedIDs.begin(), std::find(usedIDs.begin(), usedIDs.end(), false));
    return colorID;
}


void Game::addBullet(int team, float speed, glm::vec3 position,float orientation, int id){
    mBullets.push_back(std::make_unique<Bullet>(team, speed, position, orientation, id));
}

void Game::shotBullet(int id){
    if(mPlayers[id]->getBulletTimer() == 75){
        addBullet(mPlayers[id]->getTeam(),mPlayers[id]->getSpeed(),mPlayers[id]->getPosition(),mPlayers[id]->getOrientation(), bulletID);
        mPlayers[id]->restoreTimer();
        bulletID++;
    }
}

void Game::removePlayer(int id) {
    if (mPlayers.empty()) {
        std::cerr << "No players to remove.\n";
        return;
    }

    auto it = std::find_if(mPlayers.begin(), mPlayers.end(), [id](const std::unique_ptr<Player>& player) {
        return player->getID() == id;
    });

    if (it != mPlayers.end()) {
        if ((*it)->getTeam() == 1) {
            if(id )
            teamRed--;
        } else {
            teamGreen--;
        }
        mPlayers.erase(it);
        std::cout << "Player with ID: " << id << " was removed.\n";
    } else {
        std::cerr << "Player with ID: " << id << " not found.\n";
    }
}

//managing inputs from keyboard, will change when website is connected
void Game::gameKeyboard(sgct::Key key, sgct::Modifier modifier, sgct::Action action, sgct::Window*) {
    (void)modifier;
    if(action == sgct::Action::Press) {
        keyStates[key] = true;
    } else if(action == sgct::Action::Release) {
        keyStates[key] = false;
    }
}


//is a player over a star?
//pick it up
void Game::pickUpStars(int id){
    for (auto it = mStars.begin(); it != mStars.end(); ) {
        //int starId = (*it)->getID();
        float distance = glm::distance((*it)->getPosition(), mPlayers[id]->getPosition());
        if (distance <= 0.15) {
            mPlayers[id]->addStarHolding();
            it = mStars.erase(it); // Erase star and move iterator to next element
        } else {
            ++it; // Move to the next element
        }
    }
}

//is a player at spawn and holding stars?
//hand them in to the teams total stars
void Game::handInStars(int id){
    glm::vec3 spawn = glm::vec3(0.0f, 0.0f, -2.0f);
    if(mPlayers[id]->getTeam() == 2){
        spawn = glm::vec3(0.0f, 0.0f, 2.0f);
    }
    float distance = glm::distance(spawn, mPlayers[id]->getPosition());

    if (mPlayers[id]->hasStars() && distance <= handInRadius) {
        int stars = mPlayers[id]->getStars();
        mPlayers[id]->addHandedInStars(mPlayers[id]->getStars());
        mPlayers[id]->nullStars();

    if(mPlayers[id]->getTeam() == 1){
        redTeamStars += stars;
    }else {
        greenTeamStars += stars;
         }
    }
}


void Game::updateTurnSpeed(unsigned int id, float rotAngle)
{
    //is there a player with thid id?
	assert(id < mPlayers.size() && "Player update turn speed desync (id out of bounds mPlayers");
    //update rotation
	mPlayers[id]->setTurnSpeed(rotAngle);
}


void Game::update(){
    //First update?	
    if (mLastFrameTime == -1) {
		mLastFrameTime = sgct::time();
	return;
	}

    if(mBGObjects.size() < (int)fovScale/5) {
        mBGObjects.push_back(std::make_unique<BackgroundObject>(xPosBgObjects));
        if(counterForBGObjects == 3)
        {
        xPosBgObjects += -1;
        counterForBGObjects = 0;
        }else 
        counterForBGObjects++;
    }

    //may be wrong not sure yet
    //but something getting time from sgct engine
	float currentFrameTime = sgct::time();

	float deltaTime = currentFrameTime - mLastFrameTime;
	this->mTotalTime = deltaTime;

    for(auto& bgObject : mBGObjects)
        bgObject->update(mBGObjects);

    for (auto& player : mPlayers) {
        if (player->isAlive()) {
            player->setTextPos(Utility::CalculateScreenPositionsPlayers(player->getPosition()* glm::vec3(1,-1,1) - glm::vec3(0,-0.5f,0)));
        }
    }
    
    // Max antal stjärnor?  greenTeamStars == 150 || redTeamStars == 150 || 
    if(mTotalTime >= mMaxTime && mGameActive == true){
        mGameActive = false;
        mTotalTime = 0;
        mLastFrameTime = sgct::time();

        if(redTeamStars > greenTeamStars){
            redWins++;
        }else {
            greenWins++;
        }

        for (auto& player : mPlayers) {
            player->setIsAlive(false);
        }
        return;
    }
    if (mTotalTime >= mResetGame && mGameActive == false){
        mGameActive = true;
        mTotalTime = 0;
        mLastFrameTime = sgct::time();
        redTeamStars = 0;
        greenTeamStars = 0;
        maxStarsID = 0;
        bulletID = 0;

    //delete all stars and reset 
    for (auto it = mStars.begin(); it != mStars.end(); ) {
        it = mStars.erase(it); 
    }
    //delete all bullets leftovers from last game
    for(auto it = mBullets.begin(); it != mBullets.end();) {
        it = mBullets.erase(it);
    }

    for (auto& player : mPlayers) {
        player->resetAllStars();
        player->setSpawnTimerFull();
        }
        return;
    }
    if(mGameActive == false){
        return;
    } else

    setChargeActive(1, false);
    if(keyStates[sgct::Key::Right]) {
        // Turn right
        updateTurnSpeed(1, -0.01f);
    }
    if(keyStates[sgct::Key::S]) {
        // Turn right
        updateTurnSpeed(0, -0.01f);
    }
    if(keyStates[sgct::Key::Left]) {
        // Turn left
        updateTurnSpeed(1, 0.01f);
    }
    if(keyStates[sgct::Key::A]) {
        // Turn left
        updateTurnSpeed(0, 0.01f);
    }
    if(keyStates[sgct::Key::LeftShift]) {
        // Charge
        setChargeActive(1, true);
    }
    if(keyStates[sgct::Key::L]) {
        // Shoot
        if(mPlayers[1]->isAlive()){
        shotBullet(1);
        }
    }
    if(keyStates[sgct::Key::D]) {
        // Shoot
        if(mPlayers[0]->isAlive()){
        shotBullet(0);
        }
    }

    if(starDelayCounter < starDelay){
        starDelayCounter++;
    }

    int totalStars = (int)(25 + 1.5*(teamRed + teamGreen))*(fovScale/(fovScale*0.9));
    if((int)mStars.size() < totalStars && starDelayCounter >= starDelay){
        starDelay = (rand() % 50) + 1;
        starDelayCounter = 0;
        mStars.push_back(std::make_unique<Star>(maxStarsID));
        maxStarsID++;
    }

    //remove bullets that have expired - Move to Bullets class instead?
    mBullets.erase(std::remove_if(mBullets.begin(), mBullets.end(),
    [](const std::unique_ptr<Bullet>& bullet) -> bool {
        return bullet->getLifeTime() >= 150;
    }), mBullets.end());


    //pick up stars
    pickUpStars(1);

    //hand in stars
    handInStars(1);
    // Commented out 26/03 for testing
    //std::cout << "Red has: " << redTeamStars << " stars\n";
    //std::cout << "Green had: " << greenTeamStars << " stars\n";

    //update the stars
    for (auto& star : mStars)
		star->update();

    //update the players
    for (auto& player : mPlayers) {
        if(player->getDropStars()){
            //std::cout << "a player died\n";
            glm::vec3 dropPosition = player->getPosition();
            glm::vec3 newpos;
            player->setPosition(glm::vec3(-10.0, 0.0, 0.0));
            for(int j = 0; j < player->getStars(); j ++){
                int random = rand() % 10;
                newpos = dropPosition + glm::vec3(0.0, 0.05-(float)random/10, 0.05-(float)random/10);
                mStars.push_back(std::make_unique<Star>(newpos,maxStarsID));
                maxStarsID++;
            }
            player->nullStars();
            player->setDropStars();
        }

        //pick up stars
        pickUpStars(player->getID());
        //hand in stars
        handInStars(player->getID());
		//player->update(mBullets);
    }
    //update the bullets
    for (auto& bullet : mBullets)
        bullet->update();
}<|MERGE_RESOLUTION|>--- conflicted
+++ resolved
@@ -2,17 +2,6 @@
 
 // Sync
 
-<<<<<<< HEAD
-// std::vector<syncData> Game::fetchSyncData() {
-//     std::vector<syncData> tmp;
-//     for (const auto& player : mPlayers) {
-//         syncData data;
-//         data.playerData.mIsAlive = player->isAlive();
-//         tmp.push_back(data);
-//     }
-//     return tmp;
-// }
-=======
 std::vector<syncData> Game::fetchSyncData() {
     std::vector<syncData> tmp;
     for (const auto& player : mPlayers) {
@@ -34,7 +23,6 @@
     }
     return tmp;
 }
->>>>>>> 04c5b7ae
 
 
 void Game::addPlayer(int id, const std::string& name) {
