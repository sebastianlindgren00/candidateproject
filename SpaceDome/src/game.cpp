#include "game.h"

void Game::addPlayer(int id, const std::string& name) {
    int team = teamRed <= teamGreen ? 1 : 2;
    if (team == 1) {
        teamRed++;
    } else {
        teamGreen++;
    }

    //get a unique color
    int colorID = findNextAvailableColorID(team);
    glm::vec3 color = (team == 1) ? redShades[colorID] : greenShades[colorID];

    mPlayers.push_back(std::make_unique<Player>(id, name, team, colorID, color));
    std::cout << "Player: " << name << " joined with ID: " << id << " and color ID: " << colorID << std::endl;
}

//allowing new players to get the lowest available ID
int Game::getLowestAvailablePlayerID() {
    std::set<int> usedIDs;

    // Collect all used IDs
    for (const auto& player : mPlayers) {
        usedIDs.insert(player->getID());
    }

    // Find the lowest unused ID
    int id = 0;
    for (; id < (int)usedIDs.size(); ++id) {
        if (usedIDs.find(id) == usedIDs.end()) {
            break; // Found an unused ID
        }
    }

    return id; // Return the lowest unused ID
}


//function to generate unique colors that players can have
//based on a base color, red == 1 or green == 2, and amount of shades (count)
std::vector<glm::vec3> Game::generateColorShades(glm::vec3 baseColor, int count, int team) {
    std::vector<glm::vec3> shades;
    for (int i = 0; i < count; ++i) {
        float randx = static_cast<float>(rand() % 100) / 300.0f; // Range from 0.0 to 0.5
        float randy = static_cast<float>(rand() % 100) / 300.0f; // Same here

        float factor = static_cast<float>(i) / (count - 1);
        glm::vec3 shade = baseColor * (0.5f + 0.5f * factor); // Vibrant color
        if(team == 1){
        shade += glm::vec3(0.0, randx, randy);
        } else{ //assuming the correct input of teams, 1 or 2 is sent in
        shade += glm::vec3(randx, 0.0, randy);
        }
        shades.push_back(shade);
    }
    return shades;
}

//function to apply a unique color to a player joining the game
//50 different colors/Team
int Game::findNextAvailableColorID(int team) {
    std::vector<bool> usedIDs(50, false);

    for (const auto& player : mPlayers) {
        if (player->getTeam() == team) {
            int colorID = player->getColorID();
            if (colorID < (int)usedIDs.size()) {
                usedIDs[colorID] = true;
            }
        }
    }

    int colorID = std::distance(usedIDs.begin(), std::find(usedIDs.begin(), usedIDs.end(), false));
    return colorID;
}


void Game::addBullet(int team, float speed, glm::vec3 position,float orientation, int id){
    mBullets.push_back(std::make_unique<Bullet>(team, speed, position, orientation, id));
}

void Game::shotBullet(int id){
    if(mPlayers[id]->getBulletTimer() == 75){
        addBullet(mPlayers[id]->getTeam(),mPlayers[id]->getSpeed(),mPlayers[id]->getPosition(),mPlayers[id]->getOrientation(), bulletID);
        mPlayers[id]->restoreTimer();
        bulletID++;
    }
}

void Game::removePlayer(int id) {
    if (mPlayers.empty()) {
        std::cerr << "No players to remove.\n";
        return;
    }

    auto it = std::find_if(mPlayers.begin(), mPlayers.end(), [id](const std::unique_ptr<Player>& player) {
        return player->getID() == id;
    });

    if (it != mPlayers.end()) {
        if ((*it)->getTeam() == 1) {
            if(id )
            teamRed--;
        } else {
            teamGreen--;
        }
        mPlayers.erase(it);
        std::cout << "Player with ID: " << id << " was removed.\n";
    } else {
        std::cerr << "Player with ID: " << id << " not found.\n";
    }
}

//managing inputs from keyboard, will change when website is connected
void Game::gameKeyboard(sgct::Key key, sgct::Modifier modifier, sgct::Action action, sgct::Window*) {
    (void)modifier;
    if(action == sgct::Action::Press) {
        keyStates[key] = true;
    } else if(action == sgct::Action::Release) {
        keyStates[key] = false;
    }
}

//is a player over a star?
//pick it up
void Game::pickUpStars(int id){
    for (auto it = mStars.begin(); it != mStars.end(); ) {
        //int starId = (*it)->getID();
        float distance = glm::distance((*it)->getPosition(), mPlayers[id]->getPosition());
        if (distance <= 0.15) {
            mPlayers[id]->addStarHolding();
            it = mStars.erase(it); // Erase star and move iterator to next element
        } else {
            ++it; // Move to the next element
        }
    }
}

//is a player at spawn and holding stars?
//hand them in to the teams total stars
void Game::handInStars(int id){
    glm::vec3 spawn = glm::vec3(0.0f, 0.0f, -2.0f);
    if(mPlayers[id]->getTeam() == 2){
        spawn = glm::vec3(0.0f, 0.0f, 2.0f);
    }
    float distance = glm::distance(spawn, mPlayers[id]->getPosition());

    if (mPlayers[id]->hasStars() && distance <= handInRadius) {
        int stars = mPlayers[id]->getStars();
        mPlayers[id]->addHandedInStars(mPlayers[id]->getStars());
        mPlayers[id]->nullStars();

    if(mPlayers[id]->getTeam() == 1){
        redTeamStars += stars;
    }else {
        greenTeamStars += stars;
         }
    }
}


void Game::updateTurnSpeed(unsigned int id, float rotAngle)
{
    //is there a player with thid id?
	assert(id < mPlayers.size() && "Player update turn speed desync (id out of bounds mPlayers");
    //update rotation
	mPlayers[id]->setTurnSpeed(rotAngle);
}

void Game::update(){
    //First update?	
    if (mLastFrameTime == -1) {
		mLastFrameTime = sgct::time();
	return;
	}

    if(mBGObjects.size() < (int)fovScale/5) {
        mBGObjects.push_back(std::make_unique<BackgroundObject>(xPosBgObjects));
        if(counterForBGObjects == 3)
        {
        xPosBgObjects += -1;
        counterForBGObjects = 0;
        }else 
        counterForBGObjects++;
    }

    //may be wrong not sure yet
    //but something getting time from sgct engine
	float currentFrameTime = sgct::time();

	float deltaTime = currentFrameTime - mLastFrameTime;
	this->mTotalTime = deltaTime;

    for(auto& bgObject : mBGObjects)
        bgObject->update(mBGObjects);

    for (auto& player : mPlayers) {
        if (player->isAlive()) {
            player->setTextPos(Utility::CalculateScreenPositionsPlayers(player->getPosition()* glm::vec3(1,-1,1) - glm::vec3(0,-0.5f,0)));
        }
    }
    
    // Max antal stjärnor?  greenTeamStars == 150 || redTeamStars == 150 || 
    if(mTotalTime >= mMaxTime && mGameActive == true){
        mGameActive = false;
        mTotalTime = 0;
        mLastFrameTime = sgct::time();

        if(redTeamStars > greenTeamStars){
            redWins++;
        }else {
            greenWins++;
        }

        for (auto& player : mPlayers) {
            player->setIsAlive(false);
        }
        return;
    }
    if (mTotalTime >= mResetGame && mGameActive == false){
        mGameActive = true;
        mTotalTime = 0;
        mLastFrameTime = sgct::time();
        redTeamStars = 0;
        greenTeamStars = 0;
        maxStarsID = 0;
        bulletID = 0;

    //delete all stars and reset 
    for (auto it = mStars.begin(); it != mStars.end(); ) {
        it = mStars.erase(it); 
    }
    //delete all bullets leftovers from last game
    for(auto it = mBullets.begin(); it != mBullets.end();) {
        it = mBullets.erase(it);
    }

    for (auto& player : mPlayers) {
        player->resetAllStars();
        player->setSpawnTimerFull();
        }
        return;
    }
    if(mGameActive == false){
        return;
    } else

    setChargeActive(1, false);
    if(keyStates[sgct::Key::Right]) {
        // Turn right
        updateTurnSpeed(1, -0.01f);
    }
    if(keyStates[sgct::Key::S]) {
        // Turn right
        updateTurnSpeed(0, -0.01f);
    }
    if(keyStates[sgct::Key::Left]) {
        // Turn left
        updateTurnSpeed(1, 0.01f);
    }
    if(keyStates[sgct::Key::A]) {
        // Turn left
        updateTurnSpeed(0, 0.01f);
    }
    if(keyStates[sgct::Key::LeftShift]) {
        // Charge
        setChargeActive(1, true);
    }
    if(keyStates[sgct::Key::L]) {
        // Shoot
        if(mPlayers[1]->isAlive()){
        shotBullet(1);
        }
    }
    if(keyStates[sgct::Key::D]) {
        // Shoot
        if(mPlayers[0]->isAlive()){
        shotBullet(0);
        }
    }

    if(starDelayCounter < starDelay){
        starDelayCounter++;
    }

    int totalStars = (int)(25 + 1.5*(teamRed + teamGreen))*(fovScale/(fovScale*0.9));
    if((int)mStars.size() < totalStars && starDelayCounter >= starDelay){
        starDelay = (rand() % 50) + 1;
        starDelayCounter = 0;
        mStars.push_back(std::make_unique<Star>(maxStarsID));
        maxStarsID++;
    }

    //remove bullets that have expired
    mBullets.erase(std::remove_if(mBullets.begin(), mBullets.end(),
    [](const std::unique_ptr<Bullet>& bullet) -> bool {
        return bullet->getLifeTime() >= 150;
    }), mBullets.end());

<<<<<<< HEAD
    //std::cout << "Red has: " << redTeamStars << " stars\n";
    //std::cout << "Green had: " << greenTeamStars << " stars\n";
    //std::cout << "numer of stars in the game: " << mStars.size() << "\n";
=======

    //pick up stars
    pickUpStars(1);

    //hand in stars
    handInStars(1);
    // Commented out 26/03 for testing
    //std::cout << "Red has: " << redTeamStars << " stars\n";
    //std::cout << "Green had: " << greenTeamStars << " stars\n";
>>>>>>> 35eead84

    //update the stars
    for (auto& star : mStars)
		star->update();

    //update the players
    for (auto& player : mPlayers) {
        if(player->getDropStars()){
            //std::cout << "a player died\n";
            glm::vec3 dropPosition = player->getPosition();
            glm::vec3 newpos;
            player->setPosition(glm::vec3(-10.0, 0.0, 0.0));
            for(int j = 0; j < player->getStars(); j ++){
                int random = rand() % 10;
                newpos = dropPosition + glm::vec3(0.0, 0.05-(float)random/10, 0.05-(float)random/10);
                mStars.push_back(std::make_unique<Star>(newpos,maxStarsID));
                maxStarsID++;
            }
            player->nullStars();
            player->setDropStars();
        }

        //pick up stars
        pickUpStars(player->getID());
        //hand in stars
        handInStars(player->getID());
		//player->update(mBullets);
    }
    //update the bullets
    for (auto& bullet : mBullets)
        bullet->update();
}<|MERGE_RESOLUTION|>--- conflicted
+++ resolved
@@ -298,11 +298,6 @@
         return bullet->getLifeTime() >= 150;
     }), mBullets.end());
 
-<<<<<<< HEAD
-    //std::cout << "Red has: " << redTeamStars << " stars\n";
-    //std::cout << "Green had: " << greenTeamStars << " stars\n";
-    //std::cout << "numer of stars in the game: " << mStars.size() << "\n";
-=======
 
     //pick up stars
     pickUpStars(1);
@@ -312,7 +307,6 @@
     // Commented out 26/03 for testing
     //std::cout << "Red has: " << redTeamStars << " stars\n";
     //std::cout << "Green had: " << greenTeamStars << " stars\n";
->>>>>>> 35eead84
 
     //update the stars
     for (auto& star : mStars)
