--- conflicted
+++ resolved
@@ -1,29 +1,5 @@
 import logo from './logo.svg';
 import './App.css';
-<<<<<<< HEAD
-
-// Icon for the arrow will be changed current solution is not good enough
-
-function showInfoBox(){
-  //TODO: Add rolling up and down InfoBox, very bad solution at the moment
-  const iB = document.getElementById('InfoBox');
-  const svg = document.getElementById('svgArrow');
-  if(iB.style.height === "3.5em"){
-    iB.style.transitionProperty = "margin-top"
-    iB.style.height = "20em"
-    iB.style.marginTop = "-20em"
-    svg.style.transform = "rotate(0)"
-    console.log(iB.style.height)
-  }else{
-    iB.style.transitionProperty = "height"
-    iB.style.height = "3.5em"
-    iB.style.marginTop = "-3.5em"
-    svg.style.transform = "rotate(3.142rad)"
-    console.log(iB.style.height)
-  }
-}
-
-=======
 import { createSearchParams,useNavigate } from "react-router-dom";
 import {useState} from 'react';
 import {useEffect} from 'react';
@@ -129,9 +105,7 @@
       setUserName(document.getElementById("userName").value)
   }
 
->>>>>>> 3844de65
 
-function App() {
   return (
     <div className="App">
       <header className="App-header">
